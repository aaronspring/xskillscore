--- conflicted
+++ resolved
@@ -115,10 +115,9 @@
     )
 
 
-<<<<<<< HEAD
-def spearman_r(a, b, dim, weights=None):
-    """
-    Spearman's correlation coefficient.
+def pearson_r_p_value(a, b, dim, weights=None, skipna=False):
+    """
+    2-tailed p-value associated with pearson's correlation coefficient.
 
     Parameters
     ----------
@@ -131,15 +130,17 @@
     weights : xarray.Dataset or xarray.DataArray
         Weights matching dimensions of ``dim`` to apply during the function.
         If None, an array of ones will be applied (i.e., no weighting).
-
-    Returns
-    -------
-    xr.DataArray or xr.Dataset
-        Pearson's correlation coefficient.
-
-    See Also
-    --------
-    scipy.stats.spearman_r
+    skipna : bool
+        If True, skip NaNs when computing function.
+
+    Returns
+    -------
+    xarray.Dataset or xarray.DataArray
+        2-tailed p-value of Pearson's correlation coefficient.
+
+    See Also
+    --------
+    scipy.stats.pearsonr
     xarray.apply_ufunc
 
     """
@@ -155,20 +156,20 @@
     weights = _preprocess_weights(a, dim, new_dim, weights)
 
     return xr.apply_ufunc(
-        _spearman_r,
+        _pearson_r_p_value,
         a,
         b,
         weights,
         input_core_dims=[[new_dim], [new_dim], [new_dim]],
-        kwargs={"axis": -1},
-        dask="parallelized",
-        output_dtypes=[float],
-    )
-
-
-def spearman_r_p_value(a, b, dim, weights=None):
-    """
-    Spearman's correlation coefficient p value.
+        kwargs={"axis": -1, "skipna": skipna},
+        dask="parallelized",
+        output_dtypes=[float],
+    )
+
+
+def spearman_r(a, b, dim, weights=None, skipna=False):
+    """
+    Spearman's correlation coefficient.
 
     Parameters
     ----------
@@ -181,17 +182,18 @@
     weights : xarray.Dataset or xarray.DataArray
         Weights matching dimensions of ``dim`` to apply during the function.
         If None, an array of ones will be applied (i.e., no weighting).
-
-    Returns
-    -------
-    xr.DataArray or xr.Dataset
-        Pearson's correlation coefficient.
+    skipna : bool
+        If True, skip NaNs when computing function.
+
+    Returns
+    -------
+    xarray.DataArray or xarray.Dataset
+        Spearman's correlation coefficient.
 
     See Also
     --------
     scipy.stats.spearman_r
     xarray.apply_ufunc
-
     """
     dim, _ = _preprocess_dims(dim)
     if len(dim) > 1:
@@ -205,23 +207,20 @@
     weights = _preprocess_weights(a, dim, new_dim, weights)
 
     return xr.apply_ufunc(
-        _spearman_r_p_value,
+        _spearman_r,
         a,
         b,
         weights,
         input_core_dims=[[new_dim], [new_dim], [new_dim]],
-        kwargs={"axis": -1},
-        dask="parallelized",
-        output_dtypes=[float],
-    )
-
-
-def pearson_r_p_value(a, b, dim, weights=None):
-=======
-def pearson_r_p_value(a, b, dim, weights=None, skipna=False):
->>>>>>> d213087b
-    """
-    2-tailed p-value associated with pearson's correlation coefficient.
+        kwargs={"axis": -1, "skipna": skipna},
+        dask="parallelized",
+        output_dtypes=[float],
+    )
+
+
+def spearman_r_p_value(a, b, dim, weights=None, skipna=False):
+    """
+    2-tailed p-value associated with Spearman's correlation coefficient.
 
     Parameters
     ----------
@@ -240,13 +239,12 @@
     Returns
     -------
     xarray.Dataset or xarray.DataArray
-        2-tailed p-value.
-
-    See Also
-    --------
-    scipy.stats.pearsonr
-    xarray.apply_ufunc
-
+        2-tailed p-value of Spearman's correlation coefficient.
+
+    See Also
+    --------
+    scipy.stats.spearman_r
+    xarray.apply_ufunc
     """
     dim, _ = _preprocess_dims(dim)
     if len(dim) > 1:
@@ -260,7 +258,7 @@
     weights = _preprocess_weights(a, dim, new_dim, weights)
 
     return xr.apply_ufunc(
-        _pearson_r_p_value,
+        _spearman_r_p_value,
         a,
         b,
         weights,
@@ -403,9 +401,9 @@
     )
 
 
-def mad(a, b, dim, weights=None):
-    """
-    Mean Absolute Deviation.
+def mad(a, b, dim, skipna=False):
+    """
+    Median Absolute Deviation.
 
     Parameters
     ----------
@@ -415,9 +413,8 @@
         Labeled array(s) over which to apply the function.
     dim : str, list
         The dimension(s) to apply the mae along.
-    weights : xarray.Dataset or xarray.DataArray
-        Weights matching dimensions of ``dim`` to apply during the function.
-        If None, an array of ones will be applied (i.e., no weighting).
+    skipna : bool
+        If True, skip NaNs when computing function.
 
     Returns
     -------
@@ -428,27 +425,72 @@
     --------
     sklearn.metrics.median_absolute_error
     xarray.apply_ufunc
+
+    Reference
+    ---------
     https://en.wikipedia.org/wiki/Median_absolute_deviation
+    """
+    dim, axis = _preprocess_dims(dim)
+
+    return xr.apply_ufunc(
+        _mad,
+        a,
+        b,
+        input_core_dims=[dim, dim, dim],
+        kwargs={"axis": axis, "skipna": skipna},
+        dask="parallelized",
+        output_dtypes=[float],
+    )
+
+
+def mape(a, b, dim, weights=None, skipna=False):
+    """
+    Mean Absolute Percentage Error.
+
+    Parameters
+    ----------
+    a : xarray.Dataset or xarray.DataArray
+        Labeled array(s) over which to apply the function.
+        (Truth which will be divided by)
+    b : xarray.Dataset or xarray.DataArray
+        Labeled array(s) over which to apply the function.
+    dim : str, list
+        The dimension(s) to apply the mae along.
+    weights : xarray.Dataset or xarray.DataArray
+        Weights matching dimensions of ``dim`` to apply during the function.
+        If None, an array of ones will be applied (i.e., no weighting).
+    skipna : bool
+        If True, skip NaNs when computing function.
+
+    Returns
+    -------
+    xarray.Dataset or xarray.DataArray
+        Mean Absolute Percentage Error.
+
+    See Also
+    --------
+    sklearn.metrics.mean_absolute_error / a * 100
+    xarray.apply_ufunc
 
     """
     dim, axis = _preprocess_dims(dim)
     weights = _preprocess_weights(a, dim, dim, weights)
 
     return xr.apply_ufunc(
-        _mad,
+        _mape,
         a,
         b,
         weights,
         input_core_dims=[dim, dim, dim],
-        kwargs={"axis": axis},
-        dask="parallelized",
-        output_dtypes=[float],
-    )
-
-
-def mape(a, b, dim, weights=None):
-    """
-    Mean Absolute Percentage Error.
+        kwargs={"axis": axis, "skipna": skipna},
+        dask="parallelized",
+        output_dtypes=[float],
+    )
+
+
+def smape(a, b, dim, weights=None, skipna=False):
+    """
+    Symmetric Mean Absolute Percentage Error.
 
     Parameters
     ----------
@@ -462,15 +504,17 @@
     weights : xarray.Dataset or xarray.DataArray
         Weights matching dimensions of ``dim`` to apply during the function.
         If None, an array of ones will be applied (i.e., no weighting).
-
-    Returns
-    -------
-    xarray.Dataset or xarray.DataArray
-        Mean Absolute Error.
-
-    See Also
-    --------
-    sklearn.metrics.mean_absolute_error / a * 100
+    skipna : bool
+        If True, skip NaNs when computing function.
+
+    Returns
+    -------
+    xarray.Dataset or xarray.DataArray
+        Symmetric Mean Absolute Percentage Error.
+
+    See Also
+    --------
+    sklearn.metrics.mean_absolute_error / (np.abs(a) + np.abs(b)) * 100
     xarray.apply_ufunc
 
     """
@@ -478,55 +522,12 @@
     weights = _preprocess_weights(a, dim, dim, weights)
 
     return xr.apply_ufunc(
-        _mape,
+        _smape,
         a,
         b,
         weights,
         input_core_dims=[dim, dim, dim],
-        kwargs={"axis": axis},
-        dask="parallelized",
-        output_dtypes=[float],
-    )
-
-
-def smape(a, b, dim, weights=None):
-    """
-    Symmetric Mean Absolute Percentage Error.
-
-    Parameters
-    ----------
-    a : xarray.Dataset or xarray.DataArray
-        Labeled array(s) over which to apply the function.
-        (Truth which will be divided by)
-    b : xarray.Dataset or xarray.DataArray
-        Labeled array(s) over which to apply the function.
-    dim : str, list
-        The dimension(s) to apply the mae along.
-    weights : xarray.Dataset or xarray.DataArray
-        Weights matching dimensions of ``dim`` to apply during the function.
-        If None, an array of ones will be applied (i.e., no weighting).
-
-    Returns
-    -------
-    xarray.Dataset or xarray.DataArray
-        Mean Absolute Error.
-
-    See Also
-    --------
-    sklearn.metrics.mean_absolute_error / (np.abs(a) + np.abs(b)) * 100
-    xarray.apply_ufunc
-
-    """
-    dim, axis = _preprocess_dims(dim)
-    weights = _preprocess_weights(a, dim, dim, weights)
-
-    return xr.apply_ufunc(
-        _smape,
-        a,
-        b,
-        weights,
-        input_core_dims=[dim, dim, dim],
-        kwargs={"axis": axis},
+        kwargs={"axis": axis, "skipna": skipna},
         dask="parallelized",
         output_dtypes=[float],
     )