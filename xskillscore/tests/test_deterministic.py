--- conflicted
+++ resolved
@@ -228,12 +228,8 @@
 
     axis = _a_dask.dims.index(new_dim)
     res = _pearson_r_p_value(
-<<<<<<< HEAD
-        _a_dask.values, _b_dask.values, _weights.values, axis)
-=======
         _a_dask.values, _b_dask.values, _weights.values, axis, skipna=False
     )
->>>>>>> d213087b
     expected = actual.copy()
     expected.values = res
     assert_allclose(actual, expected)
